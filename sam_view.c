--- conflicted
+++ resolved
@@ -520,8 +520,8 @@
 
 static void bam2fq_usage(FILE *to)
 {
-	fprintf(to, "\nUsage:   samtools bam2fq [-a] [-s <outSE.fq>] <in.bam>\n\n");
-	fprintf(to, "Options: -a        append /1 and /2 to the read name\n");
+	fprintf(to, "\nUsage:   samtools bam2fq [-nO] [-s <outSE.fq>] <in.bam>\n\n");
+	fprintf(to, "Options: -n        don't append /1 and /2 to the read name\n");
 	fprintf(to, "         -O        output quality in the OQ tag if present\n");
 	fprintf(to, "         -s FILE   write singleton reads to FILE [assume single-end]\n");
 	fprintf(to, "\n");
@@ -533,23 +533,16 @@
 	bam_hdr_t *h;
 	bam1_t *b;
 	int8_t *buf;
-<<<<<<< HEAD
-	int max_buf, c, no12 = 0;
 	int status = EXIT_SUCCESS;
-	while ((c = getopt(argc, argv, "n")) > 0)
-		if (c == 'n') no12 = 1;
-	if (argc == 1) {
-		fprintf(stderr, "Usage: samtools bam2fq <in.bam>\n");
-=======
 	size_t max_buf;
 	FILE* fpse;
 	// Parse args
 	char* fnse = NULL;
-	bool has12 = false, use_oq = false;
+	bool has12 = true, use_oq = false;
 	int c;
-	while ((c = getopt(argc, argv, "aOs:")) > 0) {
+	while ((c = getopt(argc, argv, "nOs:")) > 0) {
 		switch (c) {
-			case 'a': has12 = true; break;
+			case 'n': has12 = false; break;
 			case 'O': use_oq = true; break;
 			case 's': fnse = optarg; break;
 			default: bam2fq_usage(stderr); return 1;
@@ -564,7 +557,6 @@
 	if ((argc - (optind)) != 1) {
 		fprintf(stderr, "Too many arguments.\n");
 		bam2fq_usage(stderr);
->>>>>>> 7e811ce1
 		return 1;
 	}
 
