--- conflicted
+++ resolved
@@ -167,38 +167,6 @@
 // currently, this function ONLY works if each read has one hit
 static void bam_mating_core(samFile* in, samFile* out, int remove_reads, int proper_pair_check)
 {
-<<<<<<< HEAD
-	bam_header_t *header;
-	bam1_t *b[2];
-	int curr, has_prev, pre_end = 0, cur_end;
-	kstring_t str;
-
-	str.l = str.m = 0; str.s = 0;
-	header = bam_header_read(in);
-	// Accept unknown, unsorted, or queryname sort order, but error on coordinate sorted.
-	if ((header->l_text > 3) && (strncmp(header->text, "@HD", 3) == 0)) {
-		char *p, *q;
-		p = strstr(header->text, "\tSO:coordinate");
-		q = strchr(header->text, '\n');
-		// Looking for SO:coordinate within the @HD line only
-		// (e.g. must ignore in a @CO comment line later in header)
-		if ((p != 0) && (p < q)) {
-			fprintf(stderr, "[bam_mating_core] ERROR: Coordinate sorted, require grouped/sorted by queryname.\n");
-			exit(1);
-		}
-	}
-	bam_header_write(out, header);
-
-	b[0] = bam_init1();
-	b[1] = bam_init1();
-	curr = 0; has_prev = 0;
-	while (bam_read1(in, b[curr]) >= 0) {
-		bam1_t *cur = b[curr], *pre = b[1-curr];
-		if (cur->core.tid < 0) 
-        {
-            if ( !remove_reads ) bam_write1(out, cur);
-            continue;
-=======
     bam_hdr_t *header;
     bam1_t *b[2];
     int curr, has_prev, pre_end = 0, cur_end = 0;
@@ -216,7 +184,6 @@
         if ((p != 0) && (p < q)) {
             fprintf(stderr, "[bam_mating_core] ERROR: Coordinate sorted, require grouped/sorted by queryname.\n");
             exit(1);
->>>>>>> ad732cd9
         }
     }
     sam_hdr_write(out, header);
@@ -309,15 +276,6 @@
 
 void usage(FILE* where)
 {
-<<<<<<< HEAD
-	fprintf(stderr,"Usage: samtools fixmate <in.nameSrt.bam> <out.nameSrt.bam>\n\n");
-	fprintf(stderr,"Options:\n");
-	fprintf(stderr,"       -r    remove unmapped reads and secondary alignments\n\n");
-	fprintf(stderr,"As elsewhere in samtools, use '-' as the filename for stdin/stdout. The input\n");
-	fprintf(stderr,"file must be grouped by read name (e.g. sorted by name). Coordinated sorted\n");
-	fprintf(stderr,"input is not accepted.\n");
-	exit(1);
-=======
     fprintf(where,"Usage: samtools fixmate <in.nameSrt.bam> <out.nameSrt.bam>\n\n");
     fprintf(where,"Options:\n");
     fprintf(stderr,"  -r         Remove unmapped reads and secondary alignments\n");
@@ -326,7 +284,6 @@
     fprintf(stderr,"As elsewhere in samtools, use '-' as the filename for stdin/stdout. The input\n");
     fprintf(stderr,"file must be grouped by read name (e.g. sorted by name). Coordinated sorted\n");
     fprintf(stderr,"input is not accepted.\n");
->>>>>>> ad732cd9
 }
 
 int bam_mating(int argc, char *argv[])
